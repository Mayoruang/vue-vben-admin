import type { RouteRecordRaw } from 'vue-router';

import { BasicLayout, IFrameView } from '#/layouts';
import { $t } from '#/locales';

const routes: RouteRecordRaw[] = [
  {
    component: BasicLayout,
    meta: {
      icon: 'ic:baseline-view-in-ar',
      keepAlive: true,
      order: 1000,
      title: $t('page.demos.title'),
    },
    name: 'Demos',
    path: '/demos',
    redirect: '/demos/access',
    children: [
      // 权限控制
      {
        meta: {
          icon: 'mdi:shield-key-outline',
          title: $t('page.demos.access.frontendPermissions'),
        },
        name: 'Access',
        path: 'access',
        redirect: '/demos/access/page-control',
        children: [
          {
            name: 'AccessPageControl',
            path: 'page-control',
            component: () => import('#/views/demos/access/index.vue'),
            meta: {
              icon: 'mdi:page-previous-outline',
              title: $t('page.demos.access.pageAccess'),
            },
          },
          {
            name: 'AccessButtonControl',
            path: 'button-control',
            component: () => import('#/views/demos/access/button-control.vue'),
            meta: {
              icon: 'mdi:button-cursor',
              title: $t('page.demos.access.buttonControl'),
            },
          },
          {
            name: 'AccessMenuVisible403',
            path: 'menu-visible-403',
            component: () =>
              import('#/views/demos/access/menu-visible-403.vue'),
            meta: {
              authority: ['no-body'],
              icon: 'mdi:button-cursor',
              menuVisibleWithForbidden: true,
              title: $t('page.demos.access.menuVisible403'),
            },
          },
          {
            name: 'AccessSuperVisible',
            path: 'super-visible',
            component: () => import('#/views/demos/access/super-visible.vue'),
            meta: {
              authority: ['super'],
              icon: 'mdi:button-cursor',
              title: $t('page.demos.access.superVisible'),
            },
          },
          {
            name: 'AccessAdminVisible',
            path: 'admin-visible',
            component: () => import('#/views/demos/access/admin-visible.vue'),
            meta: {
              authority: ['admin'],
              icon: 'mdi:button-cursor',
              title: $t('page.demos.access.adminVisible'),
            },
          },
          {
            name: 'AccessUserVisible',
            path: 'user-visible',
            component: () => import('#/views/demos/access/user-visible.vue'),
            meta: {
              authority: ['user'],
              icon: 'mdi:button-cursor',
              title: $t('page.demos.access.userVisible'),
            },
          },
        ],
      },
      // 功能
      {
        meta: {
          icon: 'mdi:feature-highlight',
          title: $t('page.demos.features.title'),
        },
        name: 'Features',
        path: 'features',
        redirect: '/demos/features/tabs',
        children: [
          {
            name: 'FeatureTabsDemo',
            path: 'tabs',
            component: () => import('#/views/demos/features/tabs/index.vue'),
            meta: {
              icon: 'lucide:app-window',
              title: $t('page.demos.features.tabs'),
            },
          },
          {
            name: 'HideChildrenInMenuParent',
            path: 'hide-menu-children',
            component: () =>
              import('#/views/demos/features/hide-menu-children/parent.vue'),
            meta: {
              hideChildrenInMenu: true,
              icon: 'ic:round-menu',
              title: 'page.demos.features.hideChildrenInMenu',
            },
            children: [
              {
                name: 'HideChildrenInMenuChildren',
                path: 'hide-children-in-menu',
                component: () =>
                  import(
                    '#/views/demos/features/hide-menu-children/children.vue'
                  ),
              },
            ],
          },
          {
            name: 'LoginExpired',
            path: 'login-expired',
            component: () =>
              import('#/views/demos/features/login-expired/index.vue'),
            meta: {
              icon: 'mdi:encryption-expiration',
              title: $t('page.demos.features.loginExpired'),
            },
          },
        ],
      },
      // 面包屑导航
      {
        name: 'BreadcrumbDemos',
        path: 'breadcrumb',
        meta: {
          icon: 'lucide:navigation',
          title: $t('page.demos.breadcrumb.navigation'),
        },
        redirect: '/demos/breadcrumb/lateral',
        children: [
          {
            name: 'BreadcrumbLateral',
            path: 'lateral',
            component: () => import('#/views/demos/breadcrumb/lateral.vue'),
            meta: {
              icon: 'lucide:navigation',
              title: $t('page.demos.breadcrumb.lateral'),
            },
          },
          {
            name: 'BreadcrumbLateralDetail',
            path: 'lateral-detail',
            component: () =>
              import('#/views/demos/breadcrumb/lateral-detail.vue'),
            meta: {
              activePath: '/demos/breadcrumb/lateral',
              hideInMenu: true,
              title: $t('page.demos.breadcrumb.lateralDetail'),
            },
          },
          {
<<<<<<< HEAD
            name: 'BreadcrumbLevel',
            path: 'level',
=======
            name: 'BreadcrumbDemos',
            path: 'breadcrumb',
            redirect: '/demos/features/breadcrumb/lateral',
>>>>>>> 0e13412f
            meta: {
              icon: 'lucide:navigation',
              title: $t('page.demos.breadcrumb.level'),
            },
            redirect: '/demos/breadcrumb/level/detail',
            children: [
              {
                name: 'BreadcrumbLevelDetail',
                path: 'detail',
                component: () =>
                  import('#/views/demos/breadcrumb/level-detail.vue'),
                meta: {
                  title: $t('page.demos.breadcrumb.levelDetail'),
                },
              },
<<<<<<< HEAD
=======
              {
                name: 'BreadcrumbLevel',
                path: 'level',
                redirect: '/demos/features/breadcrumb/level/detail',
                meta: {
                  icon: 'lucide:navigation',
                  title: $t('page.demos.features.breadcrumbLevel'),
                },
                children: [
                  {
                    name: 'BreadcrumbLevelDetail',
                    path: 'detail',
                    component: () =>
                      import(
                        '#/views/demos/features/breadcrumb/level-detail.vue'
                      ),
                    meta: {
                      title: $t('page.demos.features.breadcrumbLevelDetail'),
                    },
                  },
                ],
              },
>>>>>>> 0e13412f
            ],
          },
        ],
      },
      // 缺省页
      {
        meta: {
          icon: 'mdi:lightbulb-error-outline',
          title: $t('page.demos.fallback.title'),
        },
        name: 'Fallback',
        path: 'fallback',
        redirect: '/demos/fallback/403',
        children: [
          {
            name: 'Fallback403',
            path: '403',
            component: () => import('#/views/_core/fallback/forbidden.vue'),
            meta: {
              icon: 'mdi:do-not-disturb-alt',
              title: '403',
            },
          },
          {
            name: 'Fallback404',
            path: '404',
            component: () => import('#/views/_core/fallback/not-found.vue'),
            meta: {
              icon: 'mdi:table-off',
              title: '404',
            },
          },
          {
            name: 'Fallback500',
            path: '500',
            component: () =>
              import('#/views/_core/fallback/internal-error.vue'),
            meta: {
              icon: 'mdi:server-network-off',
              title: '500',
            },
          },
          {
            name: 'FallbackOffline',
            path: 'offline',
            component: () => import('#/views/_core/fallback/offline.vue'),
            meta: {
              icon: 'mdi:offline',
              title: $t('fallback.offline'),
            },
          },
        ],
      },
      // 菜单徽标
      {
        meta: {
          badgeType: 'dot',
          badgeVariants: 'destructive',
          icon: 'lucide:circle-dot',
          title: $t('page.demos.badge.title'),
        },
        name: 'BadgeDemo',
        path: 'badge',
        redirect: '/demos/badge/dot',
        children: [
          {
            name: 'BadgeDotDemo',
            component: () => import('#/views/demos/badge/index.vue'),
            path: 'dot',
            meta: {
              badgeType: 'dot',
              icon: 'lucide:square-dot',
              title: $t('page.demos.badge.dot'),
            },
          },
          {
            name: 'BadgeTextDemo',
            component: () => import('#/views/demos/badge/index.vue'),
            path: 'text',
            meta: {
              badge: '10',
              icon: 'lucide:square-dot',
              title: $t('page.demos.badge.text'),
            },
          },
          {
            name: 'BadgeColorDemo',
            component: () => import('#/views/demos/badge/index.vue'),
            path: 'color',
            meta: {
              badge: 'Hot',
              badgeVariants: 'destructive',
              icon: 'lucide:square-dot',
              title: $t('page.demos.badge.color'),
            },
          },
        ],
      },
      // 外部链接
      {
        meta: {
          icon: 'ic:round-settings-input-composite',
          title: $t('page.demos.outside.title'),
        },
        name: 'Outside',
        path: 'outside',
        redirect: '/demos/outside/iframe',
        children: [
          {
            name: 'iframe',
            path: 'iframe',
            meta: {
              icon: 'mdi:newspaper-variant-outline',
              title: $t('page.demos.outside.embedded'),
            },
            redirect: '/demos/outside/iframe/vue-document',
            children: [
              {
                name: 'VueDocument',
                path: 'vue-document',
                component: IFrameView,
                meta: {
                  icon: 'logos:vue',
                  iframeSrc: 'https://cn.vuejs.org/',
                  keepAlive: true,
                  title: 'Vue',
                },
              },
              {
                name: 'Tailwindcss',
                path: 'tailwindcss',
                component: IFrameView,
                meta: {
                  icon: 'devicon:tailwindcss',
                  iframeSrc: 'https://tailwindcss.com/',
                  // keepAlive: true,
                  title: 'Tailwindcss',
                },
              },
            ],
          },
          {
            name: 'ExternalLink',
            path: 'external-link',
            meta: {
              icon: 'mdi:newspaper-variant-multiple-outline',
              title: $t('page.demos.outside.externalLink'),
            },
            redirect: '/demos/outside/external-link/vite',
            children: [
              {
                name: 'Vite',
                path: 'vite',
                component: IFrameView,
                meta: {
                  icon: 'logos:vitejs',
                  link: 'https://vitejs.dev/',
                  title: 'Vite',
                },
              },
              {
                name: 'VueUse',
                path: 'vue-use',
                component: IFrameView,
                meta: {
                  icon: 'logos:vueuse',
                  link: 'https://vueuse.org',
                  title: 'VueUse',
                },
              },
            ],
          },
        ],
      },
      // 嵌套菜单
      {
        meta: {
          icon: 'ic:round-menu',
          title: $t('page.demos.nested.title'),
        },
        name: 'Nested',
        path: 'nested',
        redirect: '/demos/nested/menu1',
        children: [
          {
            name: 'Menu1',
            path: 'menu1',
            component: () => import('#/views/demos/nested/menu-1.vue'),
            meta: {
              icon: 'ic:round-menu',
              keepAlive: true,
              title: $t('page.demos.nested.menu1'),
            },
          },
          {
            name: 'Menu2',
            path: 'menu2',
            meta: {
              icon: 'ic:round-menu',
              keepAlive: true,
              title: $t('page.demos.nested.menu2'),
            },
            redirect: '/demos/nested/menu2/menu2-1',
            children: [
              {
                name: 'Menu21',
                path: 'menu2-1',
                component: () => import('#/views/demos/nested/menu-2-1.vue'),
                meta: {
                  icon: 'ic:round-menu',
                  keepAlive: true,
                  title: $t('page.demos.nested.menu2_1'),
                },
              },
            ],
          },
          {
            name: 'Menu3',
            path: 'menu3',
            meta: {
              icon: 'ic:round-menu',
              title: $t('page.demos.nested.menu3'),
            },
            redirect: '/demos/nested/menu3/menu3-1',
            children: [
              {
                name: 'Menu31',
                path: 'menu3-1',
                component: () => import('#/views/demos/nested/menu-3-1.vue'),
                meta: {
                  icon: 'ic:round-menu',
                  keepAlive: true,
                  title: $t('page.demos.nested.menu3_1'),
                },
              },
              {
                name: 'Menu32',
                path: 'menu3-2',
                meta: {
                  icon: 'ic:round-menu',
                  title: $t('page.demos.nested.menu3_2'),
                },
                redirect: '/demos/nested/menu3/menu3-2/menu3-2-1',
                children: [
                  {
                    name: 'Menu321',
                    path: 'menu3-2-1',
                    component: () =>
                      import('#/views/demos/nested/menu-3-2-1.vue'),
                    meta: {
                      icon: 'ic:round-menu',
                      keepAlive: true,
                      title: $t('page.demos.nested.menu3_2_1'),
                    },
                  },
                ],
              },
            ],
          },
        ],
      },
    ],
  },
];

export default routes;<|MERGE_RESOLUTION|>--- conflicted
+++ resolved
@@ -171,14 +171,8 @@
             },
           },
           {
-<<<<<<< HEAD
             name: 'BreadcrumbLevel',
             path: 'level',
-=======
-            name: 'BreadcrumbDemos',
-            path: 'breadcrumb',
-            redirect: '/demos/features/breadcrumb/lateral',
->>>>>>> 0e13412f
             meta: {
               icon: 'lucide:navigation',
               title: $t('page.demos.breadcrumb.level'),
@@ -194,31 +188,6 @@
                   title: $t('page.demos.breadcrumb.levelDetail'),
                 },
               },
-<<<<<<< HEAD
-=======
-              {
-                name: 'BreadcrumbLevel',
-                path: 'level',
-                redirect: '/demos/features/breadcrumb/level/detail',
-                meta: {
-                  icon: 'lucide:navigation',
-                  title: $t('page.demos.features.breadcrumbLevel'),
-                },
-                children: [
-                  {
-                    name: 'BreadcrumbLevelDetail',
-                    path: 'detail',
-                    component: () =>
-                      import(
-                        '#/views/demos/features/breadcrumb/level-detail.vue'
-                      ),
-                    meta: {
-                      title: $t('page.demos.features.breadcrumbLevelDetail'),
-                    },
-                  },
-                ],
-              },
->>>>>>> 0e13412f
             ],
           },
         ],
